--- conflicted
+++ resolved
@@ -24,13 +24,10 @@
         'Operating System :: OS Independent',
         'Programming Language :: Python',
     ],
-<<<<<<< HEAD
     install_requires=['django',
+                      'django-countries',
                       'pytz',
                       'vatnumber'],
-=======
-    install_requires=['django', 'vatnumber', 'django-countries'],
->>>>>>> ffe2bb4f
     dependency_links=['git://github.com/sbrandtb/django-ordered-model.git',
                       'git://github.com/bearstech/django-transmeta.git',
                       'git://github.com/bradleyayers/suds-htj.git'],
